--- conflicted
+++ resolved
@@ -1,12 +1,6 @@
-<<<<<<< HEAD
-use log::{debug, info, warn};
-=======
-use crate::KillPortSignalOptions;
-
 use bollard::container::{KillContainerOptions, ListContainersOptions};
 use bollard::Docker;
-use log::{debug, info};
->>>>>>> f0dbc2c0
+use log::{debug, info, warn};
 use nix::sys::signal::{kill, Signal};
 use nix::unistd::Pid;
 use procfs::process::FDTarget;
@@ -192,9 +186,6 @@
 ///
 /// * `port` - A u16 value representing the port number.
 /// * `signal` - A enum value representing the signal type.
-<<<<<<< HEAD
-pub fn kill_processes_by_port(port: u16, signal: Signal) -> Result<bool, Error> {
-=======
 ///
 /// # Returns
 ///
@@ -204,9 +195,8 @@
 /// returned if the operation failed or the platform is unsupported.
 pub fn kill_processes_by_port(
     port: u16,
-    signal: KillPortSignalOptions,
+    signal: Signal,
 ) -> Result<(bool, String), Error> {
->>>>>>> f0dbc2c0
     let mut killed_any = false;
     let mut killable_type = String::new();
     let target_killables = find_target_killables(port)?;
@@ -319,17 +309,9 @@
 ///
 /// # Arguments
 ///
-<<<<<<< HEAD
-/// * `target_inode` - A u64 value representing the target inode.
-/// * `signal` - A enum value representing the signal type.
-fn kill_processes_by_inode(target_inode: u64, signal: Signal) -> Result<bool, Error> {
-    let processes = procfs::process::all_processes().unwrap();
-    let mut killed_any = false;
-=======
 /// * `inodes` - Target inodes
 fn find_target_processes(inodes: Vec<u64>) -> Result<Vec<NativeProcess>, Error> {
     let mut target_pids: Vec<NativeProcess> = vec![];
->>>>>>> f0dbc2c0
 
     for inode in inodes {
         let processes = procfs::process::all_processes()
@@ -363,17 +345,9 @@
 ///
 /// # Arguments
 ///
-<<<<<<< HEAD
-/// * `pid` - An i32 value representing the process ID.
-/// * `signal` - A enum value representing the signal type.
-fn kill_process_and_children(pid: i32, signal: Signal) -> Result<(), std::io::Error> {
-    let mut children_pids = Vec::new();
-    collect_child_pids(pid, &mut children_pids)?;
-=======
 /// * `port` - A u16 value representing the port number.
 fn find_target_containers(port: u16) -> Result<Vec<DockerContainer>, Error> {
     let mut target_containers: Vec<DockerContainer> = vec![];
->>>>>>> f0dbc2c0
 
     let rt = Runtime::new()?;
     rt.block_on(async {
@@ -424,19 +398,5 @@
         Ok::<_, Error>(())
     })?;
 
-<<<<<<< HEAD
-/// Kills the process with the specified `pid`.
-///
-/// # Arguments
-///
-/// * `pid` - An i32 value representing the process ID.
-/// * `signal` - A enum value representing the signal type.
-fn kill_process(pid: i32, signal: Signal) -> Result<(), std::io::Error> {
-    info!("Killing process with PID {}", pid);
-    let pid = Pid::from_raw(pid);
-
-    kill(pid, signal).map_err(|e| std::io::Error::new(std::io::ErrorKind::Other, e))
-=======
     Ok(target_containers)
->>>>>>> f0dbc2c0
 }